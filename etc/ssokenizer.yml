seal_key: "$TOKENIZER_SEAL_KEY"

http:
  address: ":$PORT"

identity_providers:
  google:
    profile: google
    secret_auth:
      bearer: "$PROXY_AUTH"
    client_id: "$OAUTH_GOOGLE_CLIENT_ID"
    client_secret: "$OAUTH_GOOGLE_CLIENT_SECRET"
    return_url: "$BASE_URL/calendar/connection/google/callback"
    scopes:
      - email
      - profile
      - https://www.googleapis.com/auth/calendar.readonly

  microsoft:
    profile: oauth
    secret_auth:
      bearer: "$PROXY_AUTH"
    client_id: "$OAUTH_MS_CLIENT_ID"
    client_secret: "$OAUTH_MS_CLIENT_SECRET"
    auth_url: "https://login.microsoftonline.com/common/oauth2/v2.0/authorize"
    token_url: "https://login.microsoftonline.com/common/oauth2/v2.0/token"
    return_url: "$BASE_URL/calendar/connection/microsoft/callback"
    scopes:
      - offline_access
      - Calendars.Read

  slack:
    profile: slack
    secret_auth:
      bearer: "$PROXY_AUTH"
    client_id: "$OAUTH_SLACK_CLIENT_ID"
    client_secret: "$OAUTH_SLACK_CLIENT_SECRET"
    return_url: "$BASE_URL/slack_connections/callback"
    scopes:
<<<<<<< HEAD
      - app_mentions:read
      - channels:read
      - chat:write
      - groups:read
      - im:history
      - im:read
      - reactions:read
      - reactions:write
=======
      - "$GITHUB_AUTH_SCOPES"

  squadcast:
      profile: squadcast
      secret_auth:
        bearer: "$PROXY_AUTH"
      client_id: "x"
      client_secret: "x"
      token_url: "https://auth.squadcast.com/oauth/access-token"
      return_url: "$BASE_URL"
>>>>>>> 2a3ec805
<|MERGE_RESOLUTION|>--- conflicted
+++ resolved
@@ -37,7 +37,6 @@
     client_secret: "$OAUTH_SLACK_CLIENT_SECRET"
     return_url: "$BASE_URL/slack_connections/callback"
     scopes:
-<<<<<<< HEAD
       - app_mentions:read
       - channels:read
       - chat:write
@@ -46,8 +45,6 @@
       - im:read
       - reactions:read
       - reactions:write
-=======
-      - "$GITHUB_AUTH_SCOPES"
 
   squadcast:
       profile: squadcast
@@ -56,5 +53,4 @@
       client_id: "x"
       client_secret: "x"
       token_url: "https://auth.squadcast.com/oauth/access-token"
-      return_url: "$BASE_URL"
->>>>>>> 2a3ec805
+      return_url: "$BASE_URL"