--- conflicted
+++ resolved
@@ -29,7 +29,10 @@
 	// no need to anchor regexes.
 	AllowedHostPattern string
 
-<<<<<<< HEAD
+	// ForwardParams are the parameters that should be forwarded from the start
+	// request to the auth URL.
+	ForwardParams []string
+
 	// Custom Exchange routine, if present used in preference to the oauth2.Config.Exchange
 	// method.
 	CustomExchange func(context.Context, oauth2.Config, string) (*oauth2.Token, string, error)
@@ -37,11 +40,6 @@
 	// Custom Refresh routine, if present used in preference to the oauth2.TokenSource based
 	// refresh method.
 	CustomRefresh func(context.Context, oauth2.Config, *oauth2.Token) (*oauth2.Token, error)
-=======
-	// ForwardParams are the parameters that should be forwarded from the start
-	// request to the auth URL.
-	ForwardParams []string
->>>>>>> 9083d61d
 }
 
 var _ ssokenizer.ProviderConfig = Config{}
